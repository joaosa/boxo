# Changelog

All notable changes to this project will be documented in this file.

Note:
* The format is based on [Keep a Changelog](https://keepachangelog.com/en/1.0.0/).
* This project adheres to [Semantic Versioning](https://semver.org/spec/v2.0.0.html).
( More notes about versioning and our release policies are [here](./RELEASE.md).

## Legend
The following emojis are used to highlight certain changes:
* 🛠 - BREAKING CHANGE.  Action is required if you use this functionality.
* ✨ - Noteworthy change to be aware of.

## [Unreleased]

### Added

### Changed

<<<<<<< HEAD
* 🛠 The `ipns` package has been refactored. You should no longer use the direct Protobuf
  version of the IPNS Record. Instead, we have a shiny new `ipns.Record` type that wraps
  all the required functionality to work the best as possible with IPNS v2 Records. Please
  check the [documentation](https://pkg.go.dev/github.com/ipfs/boxo/ipns) for more information,
  and follow [ipfs/specs#376](https://github.com/ipfs/specs/issues/376) for related IPIP.

### Removed

- 🛠 `ipld/car`  has been removed. Please use [ipld/go-car](https://github.com/ipld/go-car) instead.
  More information regarding this decision can be found in [issue 218](https://github.com/ipfs/boxo/issues/218).

### Fixed

- Removed mentions of unused ARC algorithm ([#336](https://github.com/ipfs/boxo/issues/366#issuecomment-1597253540))

### Security

=======
### Removed

### Fixed

### Security

## [0.10.2] - 2023-06-29

### Fixed

- Gateway: include CORS on subdomain redirects.
- Gateway: ensure 'X-Ipfs-Root' header is valid.

>>>>>>> 61f29399
## [0.10.1] - 2023-06-19

### Added

None.

### Changed

None.

### Removed

None.

### Fixed

- Allow CAR requests with a path when `DeserializedResponses` is `false`.

### Security

None.

## [0.10.0] - 2023-06-09

### Added

* ✨ The gateway now supports partial CAR exports via query parameters from [IPIP-402](https://github.com/ipfs/specs/pull/402).

### Changed

* 🛠 A few trivial breaking changes have been done to the gateway:
  * The signature of `IPFSBackend.GetCAR` has been adapted to support [IPIP-402](https://github.com/ipfs/specs/pull/402) CAR Parameters.
  * A few variables have been renamed for consistency:
    * `WithHostname` -> `NewHostnameHandler`
    * `Specification` -> `PublicGateway`
    * `NewErrorResponse` -> `NewErrorStatusCode`
    * `NewErrorResponseForCode` -> `NewErrorStatusCodeFromStatus`
    * `BlocksGateway` -> `BlocksBackend`
    * `BlocksGatewayOption` -> `BlocksBackendOption`
    * `NewBlocksGateway` -> `NewBlocksBackend`
  * Some functions that are not supposed to be outside of the package were removed: `ServeContent`.

### Removed

None.

### Fixed

None.

### Security

None.

## [0.9.0] - 2023-06-08

### Added

- ✨ `gateway` The gateway were updated to provide better features for users and gateway implementers:
  - New human-friendly error messages.
  - Updated, higher-definition icons in directory listings.
  - Customizable menu items next to "About IPFS" and "Install IPFS".
  - Valid DAG-CBOR and DAG-JSON blocks now provide a preview, where links can be followed.
- `ipns` add `ValidateWithPeerID` and `UnmarshalIpnsEntry` helpers. (https://github.com/ipfs/boxo/pulls/292)
- 🛠 `coreiface/tests` add `*testing.T` argument to the swarm provider. (https://github.com/ipfs/boxo/pulls/321)

### Changed

- 🛠 `boxo/pinner` some listing methods have been changed to now return a `<-chan StreamedCid`.  This allows the consumption of pins *while* the pinner is listing them, which for large pinset can take a long time. (https://github.com/ipfs/boxo/pulls/336)
  The concerned methods are:
  - `DirectKeys`
  - `RecursiveKeys`
  - `InternalKeys`
- 🛠 `provider/batched.New` has been moved to `provider.New` and arguments has been changed. (https://github.com/ipfs/boxo/pulls/273)
  - a routing system is now passed with the `provider.Online` option, by default the system run in offline mode (push stuff onto the queue); and
  - you do not have to pass a queue anymore, you pass a `datastore.Datastore` exclusively.
- 🛠 `provider.NewOfflineProvider` has been renamed to `provider.NewNoopProvider` to show more clearly that is does nothing. (https://github.com/ipfs/boxo/pulls/273)
- 🛠 `provider.Provider` and `provider.Reprovider` has been merged under one `provider.System`. (https://github.com/ipfs/boxo/pulls/273)
- 🛠 `routing/http` responses now return a streaming `iter.ResultIter` generic interface. (https://github.com/ipfs/boxo/pulls/18)
- 🛠 `coreiface` add options and `AllowOffline` option to `RoutingAPI.Put`. (https://github.com/ipfs/boxo/pulls/278)
- 🛠 `gateway` now has deserialized responses turned off by default. This can be configured via `DeserializedResponses`. (https://github.com/ipfs/boxo/pull/252)

### Removed

- 🛠 `provider/queue` has been moved to `provider/internal/queue`. (https://github.com/ipfs/boxo/pulls/273)
- 🛠 `provider/simple` has been removed, now instead you can use `provider.New` because it accept non batched routing systems and use type assertion for the `ProvideMany` call, giving a single implementation. (https://github.com/ipfs/boxo/pulls/273)
- 🛠 `provider.NewSystem` has been removed, `provider.New` now returns a `provider.System` directly. (https://github.com/ipfs/boxo/pulls/273)

### Fixed

- `gateway` fix panics by returning in all error cases. (https://github.com/ipfs/boxo/pulls/314)
- `gateway` avoid duplicate payload during subdomain redirects. (https://github.com/ipfs/boxo/pulls/326)
- `gateway` correctly handle question marks in URL when redirecting. (https://github.com/ipfs/boxo/pulls/#313)

### Security

None

## [0.8.1] - 2023-04-25

### Added

- `gateway` trace context header support (https://github.com/ipfs/boxo/pull/256)

### Changed

- `gateway` widen duration histograms and cleanup (https://github.com/ipfs/boxo/pull/265)

### Deprecated

None

### Removed

None

### Fixed

- `gateway` panic on path without enough components (https://github.com/ipfs/boxo/pull/272)

### Security

None

## [0.8.0] - 2023-04-05
### Added

- ✨ Migrated repositories into Boxo (https://github.com/ipfs/boxo/pull/220)
  - github.com/ipfs/interface-go-ipfs-core => ./coreiface
  - github.com/ipfs/go-pinning-service-http-client => ./pinning/remote/client
  - github.com/ipfs/go-path => ./path
  - github.com/ipfs/go-namesys => ./namesys
  - github.com/ipfs/go-mfs => ./mfs
  - github.com/ipfs/go-ipfs-provider => ./provider
  - github.com/ipfs/go-ipfs-pinner => ./pinning/pinner
  - github.com/ipfs/go-ipfs-keystore => ./keystore
  - github.com/ipfs/go-filestore => ./filestore
  - github.com/ipfs/go-ipns => ./ipns
  - github.com/ipfs/go-blockservice => ./blockservice
  - github.com/ipfs/go-ipfs-chunker => ./chunker
  - github.com/ipfs/go-fetcher => ./fetcher
  - github.com/ipfs/go-ipfs-blockstore => ./blockstore
  - github.com/ipfs/go-ipfs-posinfo => ./filestore/posinfo
  - github.com/ipfs/go-ipfs-util => ./util
  - github.com/ipfs/go-ipfs-ds-help => ./datastore/dshelp
  - github.com/ipfs/go-verifcid => ./verifcid
  - github.com/ipfs/go-ipfs-exchange-offline => ./exchange/offline
  - github.com/ipfs/go-ipfs-routing => ./routing
  - github.com/ipfs/go-ipfs-exchange-interface => ./exchange
  - github.com/ipfs/go-unixfs => ./ipld/unixfs
  - github.com/ipfs/go-merkledag => ./ipld/merkledag
  - github.com/ipld/go-car => ./ipld/car
- ✨ Added a migration tool to aid in migrating from the migrated repositories to Boxo, see the documentation here: https://github.com/ipfs/boxo/blob/main/README.md#migrating-to-boxo (https://github.com/ipfs/boxo/pull/226)
  - Added a check to ensure the migration tool is only run in a Git repository (with an optional override flag)
- ✨ Added tracing and metrics to the refactored gateway for its IPFS backend


### Changed

- Removed a mention of "bitswap" in blockservice debug logs
- Changed the Bitswap message package from "bitswap.message.pb" to "bitswap.message.v1.pb" to avoid protobuf panics due to duplicate registration with [go-bitswap](https://github.com/ipfs/go-bitswap) (https://github.com/ipfs/boxo/pull/212)
- ✨ Remove a busyloop in blockservice getBlocks by removing batching when caching (https://github.com/ipfs/boxo/pull/232)

### Deprecated

None

### Removed

None

### Fixed

- Ensure dag-cbor/json codecs are registered in the gateway handler (https://github.com/ipfs/boxo/pull/223)
- ✨ Refactor the Gateway API to operate on higher level semantics (https://github.com/ipfs/boxo/pull/176)
- Fixed a panic in the gateway handler when returning errors (https://github.com/ipfs/boxo/pull/255)

### Security

None<|MERGE_RESOLUTION|>--- conflicted
+++ resolved
@@ -18,7 +18,6 @@
 
 ### Changed
 
-<<<<<<< HEAD
 * 🛠 The `ipns` package has been refactored. You should no longer use the direct Protobuf
   version of the IPNS Record. Instead, we have a shiny new `ipns.Record` type that wraps
   all the required functionality to work the best as possible with IPNS v2 Records. Please
@@ -36,8 +35,19 @@
 
 ### Security
 
-=======
-### Removed
+## [0.10.1] - 2023-06-19
+
+### Added
+
+None.
+
+### Changed
+
+None.
+
+### Removed
+
+None.
 
 ### Fixed
 
@@ -50,7 +60,6 @@
 - Gateway: include CORS on subdomain redirects.
 - Gateway: ensure 'X-Ipfs-Root' header is valid.
 
->>>>>>> 61f29399
 ## [0.10.1] - 2023-06-19
 
 ### Added
